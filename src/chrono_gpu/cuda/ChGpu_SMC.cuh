--- conflicted
+++ resolved
@@ -902,19 +902,11 @@
         applyExternalForces(mySphereID, myOwnerSD, my_sphere_pos, my_sphere_vel, my_omega, bodyA_force, bodyA_AngAcc,
                             gran_params, sphere_data, bc_type_list, bc_params_list, nBCs);
 
-<<<<<<< HEAD
-        // add vertical force for a particular sphere (specific for wave propagation)
-        if (mySphereID == gran_params->top_center_sphereID) {
-            float force_ratio = gran_params->F_ext_ratio;
-            float grav = gran_params->grav_mag;
-            float acc_unit = gran_params->LENGTH_UNIT / (gran_params->TIME_UNIT * gran_params->TIME_UNIT);
-=======
 
         if (mySphereID == gran_params->top_center_sphereID){
             float force_ratio = gran_params->F_ext_ratio;
             float grav = gran_params->grav_mag;
             float acc_unit = gran_params->LENGTH_UNIT/(gran_params->TIME_UNIT * gran_params->TIME_UNIT);
->>>>>>> 1f0cbb38
             float external_force = force_ratio * (gran_params->sphere_mass_SU) * grav / acc_unit;
             bodyA_force.z = bodyA_force.z - external_force;
         }
