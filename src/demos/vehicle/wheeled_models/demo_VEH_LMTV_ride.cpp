--- conflicted
+++ resolved
@@ -353,11 +353,7 @@
     double time = 0;
 
 #ifdef USE_IRRLICHT
-<<<<<<< HEAD
-    while (vis->Run() && (time < tend) && (lmtv.GetVehicle().GetVehiclePos().x() < xmax)) {
-=======
-    while (app.GetDevice()->run() && (time < tend) && (lmtv.GetVehicle().GetPos().x() < xmax)) {
->>>>>>> ab759812
+    while (vis->Run() && (time < tend) && (lmtv.GetVehicle().GetPos().x() < xmax)) {
 #else
     while ((time < tend) && (lmtv.GetVehicle().GetPos().x() < xmax)) {
 #endif
@@ -381,7 +377,6 @@
             vis->DrawAll();
             vis->EndScene();
         }
-
 #endif
 
         if (povray_output && step_number % render_steps == 0) {
