--- conflicted
+++ resolved
@@ -19,11 +19,7 @@
     demo_GPU_fixedTerrain
     demo_GPU_mixer
     demo_GPU_repose
-<<<<<<< HEAD
-=======
-    demo_GPU_ballDrop
     single_wheel_DEM
->>>>>>> 3db18cd0
 )
 
 # ------------------------------------------------------------------------------
