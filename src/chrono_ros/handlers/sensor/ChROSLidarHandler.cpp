--- conflicted
+++ resolved
@@ -129,26 +129,6 @@
         return true;
     }
 
-<<<<<<< HEAD
-    m_publisher = interface->GetNode()->create_publisher<sensor_msgs::msg::PointCloud2>(m_topic_name, 1);
-
-    m_lidar_msg.header.frame_id = "lidar"; // TODO
-    m_lidar_msg.width = m_lidar->GetWidth();
-    m_lidar_msg.height = m_lidar->GetHeight();
-    m_lidar_msg.is_bigendian = false;
-    m_lidar_msg.is_dense = true;
-    m_lidar_msg.row_step = sizeof(PixelXYZI) * m_lidar_msg.width;
-    m_lidar_msg.point_step = sizeof(PixelXYZI);
-    m_lidar_msg.data.resize(m_lidar_msg.row_step * m_lidar_msg.height);
-
-    m_lidar_msg.fields.resize(4);
-    const std::string field_names[4] = {"x", "y", "z", "intensity"};
-    for (int i = 0; i < 4; i++) {
-        m_lidar_msg.fields[i].name = field_names[i];
-        m_lidar_msg.fields[i].offset = sizeof(float) * i;
-        m_lidar_msg.fields[i].datatype = sensor_msgs::msg::PointField::FLOAT32;
-        m_lidar_msg.fields[i].count = 1;
-=======
   private:
     virtual void Tick(double time) override {
         auto pc_ptr = lidar->GetMostRecentBuffer<UserXYZIBufferPtr>();
@@ -163,7 +143,6 @@
         m_msg.data.assign(ptr, ptr + m_msg.row_step * m_msg.height);
 
         m_publisher->publish(m_msg);
->>>>>>> 0f6554b8
     }
 
     sensor_msgs::msg::PointCloud2 m_msg;
