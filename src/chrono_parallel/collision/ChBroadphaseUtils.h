--- conflicted
+++ resolved
@@ -385,12 +385,7 @@
         uint bodyA = body_id[shapeA];
 
         if (bodyA == UINT_MAX)
-<<<<<<< HEAD
-        	continue;
-
-=======
             continue;
->>>>>>> 42e1a0a5
         if (body_collide[bodyA] == 0)
             continue;
 
@@ -400,14 +395,8 @@
             real3 Bmin = aabb_min_data[shapeB];
             real3 Bmax = aabb_max_data[shapeB];
 
-<<<<<<< HEAD
-            if(bodyB == UINT_MAX)
-            	continue;
-
-=======
             if (bodyB == UINT_MAX)
                 continue;
->>>>>>> 42e1a0a5
             if (shapeA == shapeB)
                 continue;
             if (bodyA == bodyB)
