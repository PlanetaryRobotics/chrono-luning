--- conflicted
+++ resolved
@@ -123,11 +123,7 @@
 
             // Body data
             if (id == UINT_MAX)
-<<<<<<< HEAD
-            	continue;
-=======
                 continue;
->>>>>>> 42e1a0a5
 
             real3 position = pos_rigid[id];
             quaternion rotation = Mult(body_rot[id], local_rot);
